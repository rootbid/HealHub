--- conflicted
+++ resolved
@@ -11,11 +11,8 @@
 import soundfile as sf
 import io
 from datetime import datetime
-<<<<<<< HEAD
 import firebase_admin
 from firebase_admin import credentials, firestore
-=======
->>>>>>> e1b155ef
 
 # Adjust import paths
 try:
@@ -116,7 +113,7 @@
         message["lang"] = lang_code 
     st.session_state.conversation.append(message)
 
-<<<<<<< HEAD
+
 def store_feedback(feedback_text, user_email, ml_generated_text, full_conversation):
     try:
         # Prepare feedback data
@@ -139,13 +136,6 @@
     except Exception as e:
         st.error(f"An error occurred while submitting feedback: {e}")
         return False
-
-
-=======
-    # To reset feedback form after each new assistant response
-    if role == "assistant":
-        st.session_state.feedback_submitted = False
->>>>>>> e1b155ef
 
 # --- Streamlit UI ---
 def main_ui():
@@ -562,66 +552,6 @@
     # The old `if send_button and user_query_text_from_area:` block is now removed,
     # as its logic is handled by the handle_text_submission callback.
 
-<<<<<<< HEAD
-=======
-    # --- Feedback Button and Form ---
-    if any(
-        msg["role"] == "assistant"
-        and not msg.get("content", "").strip().startswith("Regarding ")
-        for msg in st.session_state.conversation
-    ):
-        feedback_section()
-
-def feedback_section():
-    st.markdown("---")
-    st.markdown("### 🙋 Was this answer helpful?")
-
-    if "feedback_submitted" not in st.session_state:
-        st.session_state.feedback_submitted = False
-
-    col1, col2 = st.columns(2)
-
-    with col1:
-        if st.button("👍 Yes", key="thumbs_up"):
-            feedback_data = {
-                "timestamp": str(datetime.now()),
-                "feedback": "thumbs_up"
-            }
-            os.makedirs("feedback", exist_ok=True)
-            with open("feedback/feedback_log.jsonl", "a", encoding="utf-8") as f:
-                f.write(json.dumps(feedback_data) + "\n")
-            st.success("Thanks for your feedback!")
-            st.session_state.feedback_submitted = True
-
-    with col2:
-        if st.button("👎 No", key="thumbs_down"):
-            feedback_data = {
-                "timestamp": str(datetime.now()),
-                "feedback": "thumbs_down"
-            }
-            os.makedirs("feedback", exist_ok=True)
-            with open("feedback/feedback_log.jsonl", "a", encoding="utf-8") as f:
-                f.write(json.dumps(feedback_data) + "\n")
-            st.info("Sorry to hear that. Please tell us more below!")
-            st.session_state.feedback_submitted = True
-
-    if not st.session_state.feedback_submitted:
-        st.markdown("#### Additional comments (optional):")
-        with st.form(key='feedback_form'):
-            feedback_text = st.text_area("Your feedback", height=100)
-            submitted = st.form_submit_button("Submit Feedback")
-            if submitted and feedback_text.strip():
-                feedback_data = {
-                    "timestamp": str(datetime.now()),
-                    "feedback": "text",
-                    "text": feedback_text.strip()
-                }
-                os.makedirs("feedback", exist_ok=True)
-                with open("feedback/feedback_log.jsonl", "a", encoding="utf-8") as f:
-                    f.write(json.dumps(feedback_data) + "\n")
-                st.success("Thank you for your detailed feedback!")
-                st.session_state.feedback_submitted = True
->>>>>>> e1b155ef
 
 if __name__ == "__main__":
     main_ui()